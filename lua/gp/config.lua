-- Gp (GPT prompt) lua plugin for Neovim
-- https://github.com/Robitx/gp.nvim/

--------------------------------------------------------------------------------
-- Default config
--------------------------------------------------------------------------------

local config = {
	-- Please start with minimal config possible.
	-- Just openai_api_key if you don't have OPENAI_API_KEY env set up.
	-- Defaults change over time to improve things, options might get deprecated.
	-- It's better to change only things where the default doesn't fit your needs.

	-- required openai api key (string or table with command and arguments)
	-- openai_api_key = { "cat", "path_to/openai_api_key" },
	-- openai_api_key = { "bw", "get", "password", "OPENAI_API_KEY" },
	-- openai_api_key: "sk-...",
	-- openai_api_key = os.getenv("env_name.."),
	openai_api_key = os.getenv("OPENAI_API_KEY"),
<<<<<<< HEAD
	-- api endpoint (you can change this to azure endpoint)
	openai_api_endpoint = "https://api.openai.com/v1/chat/completions",
	-- api endpoint to transcribe audio to text
	openai_transcriptions_api_endpoint = "https://api.openai.com/v1/audio/transcriptions",
	-- openai_api_endpoint = "https://$URL.openai.azure.com/openai/deployments/{{model}}/chat/completions?api-version=2023-03-15-preview",
=======

	-- at least one working provider is required
	-- to disable a provider set it to empty table like openai = {}
	providers = {
		-- secrets can be strings or tables with command and arguments
		-- secret = { "cat", "path_to/openai_api_key" },
		-- secret = { "bw", "get", "password", "OPENAI_API_KEY" },
		-- secret : "sk-...",
		-- secret = os.getenv("env_name.."),
		openai = {
			disable = false,
			endpoint = "https://api.openai.com/v1/chat/completions",
			-- secret = os.getenv("OPENAI_API_KEY"),
		},
		azure = {
			disable = true,
			endpoint = "https://$URL.openai.azure.com/openai/deployments/{{model}}/chat/completions",
			secret = os.getenv("AZURE_API_KEY"),
		},
		copilot = {
			disable = true,
			endpoint = "https://api.githubcopilot.com/chat/completions",
			secret = {
				"bash",
				"-c",
				"cat ~/.config/github-copilot/hosts.json | sed -e 's/.*oauth_token...//;s/\".*//'",
			},
		},
		ollama = {
			disable = true,
			endpoint = "http://localhost:11434/v1/chat/completions",
		},
		lmstudio = {
			disable = true,
			endpoint = "http://localhost:1234/v1/chat/completions",
		},
		googleai = {
			disable = true,
			endpoint = "https://generativelanguage.googleapis.com/v1beta/models/{{model}}:streamGenerateContent?key={{secret}}",
			secret = os.getenv("GOOGLEAI_API_KEY"),
		},
		pplx = {
			disable = true,
			endpoint = "https://api.perplexity.ai/chat/completions",
			secret = os.getenv("PPLX_API_KEY"),
		},
		anthropic = {
			disable = true,
			endpoint = "https://api.anthropic.com/v1/messages",
			secret = os.getenv("ANTHROPIC_API_KEY"),
		},
	},

>>>>>>> 92b4b831
	-- prefix for all commands
	cmd_prefix = "Gp",
	-- optional curl parameters (for proxy, etc.)
	-- curl_params = { "--proxy", "http://X.X.X.X:XXXX" }
	curl_params = {},

	-- directory for persisting state dynamically changed by user (like model or persona)
	state_dir = vim.fn.stdpath("data"):gsub("/$", "") .. "/gp/persisted",

	-- default command agents (model + persona)
	-- name, model and system_prompt are mandatory fields
	-- to use agent for chat set chat = true, for command set command = true
	-- to remove some default agent completely set it like:
	-- agents = {  { name = "ChatGPT3-5", disable = true, }, ... },
	agents = {
		{
			name = "ExampleDisabledAgent",
			disable = true,
		},
		{
			name = "ChatGPT4o",
			chat = true,
			command = false,
			-- string with model name or table with model name and parameters
			model = { model = "gpt-4o", temperature = 1.1, top_p = 1 },
			-- system prompt (use this to specify the persona/role of the AI)
			system_prompt = require'gp.defaults'.chat_system_prompt,
		},
		{
			provider = "openai",
			name = "ChatGPT3-5",
			chat = true,
			command = false,
			-- string with model name or table with model name and parameters
			model = { model = "gpt-3.5-turbo", temperature = 1.1, top_p = 1 },
			-- system prompt (use this to specify the persona/role of the AI)
			system_prompt = require'gp.defaults'.chat_system_prompt,
		},
		{
			provider = "copilot",
			name = "ChatCopilot",
			chat = true,
			command = false,
			-- string with model name or table with model name and parameters
			model = { model = "gpt-4", temperature = 1.1, top_p = 1 },
			-- system prompt (use this to specify the persona/role of the AI)
			system_prompt = require'gp.defaults'.chat_system_prompt,
		},
		{
			provider = "googleai",
			name = "ChatGemini",
			chat = true,
			command = false,
			-- string with model name or table with model name and parameters
			model = { model = "gemini-pro", temperature = 1.1, top_p = 1 },
			-- system prompt (use this to specify the persona/role of the AI)
			system_prompt = require'gp.defaults'.chat_system_prompt,
		},
		{
			provider = "pplx",
			name = "ChatPerplexityMixtral",
			chat = true,
			command = false,
			-- string with model name or table with model name and parameters
			model = { model = "mixtral-8x7b-instruct", temperature = 1.1, top_p = 1 },
			-- system prompt (use this to specify the persona/role of the AI)
			system_prompt = require'gp.defaults'.chat_system_prompt,
		},
		{
			provider = "anthropic",
			name = "ChatClaude-3-5-Sonnet",
			chat = true,
			command = false,
			-- string with model name or table with model name and parameters
			model = { model = "claude-3-5-sonnet-20240620", temperature = 0.8, top_p = 1 },
			-- system prompt (use this to specify the persona/role of the AI)
			system_prompt = require'gp.defaults'.chat_system_prompt,
		},
		{
			provider = "anthropic",
			name = "ChatClaude-3-Haiku",
			chat = true,
			command = false,
			-- string with model name or table with model name and parameters
			model = { model = "claude-3-haiku-20240307", temperature = 0.8, top_p = 1 },
			-- system prompt (use this to specify the persona/role of the AI)
			system_prompt = require'gp.defaults'.chat_system_prompt,
		},
		{
			provider = "ollama",
			name = "ChatOllamaLlama3",
			chat = true,
			command = false,
			-- string with model name or table with model name and parameters
			model = {
				model = "llama3",
				num_ctx = 8192,
			},
			-- system prompt (use this to specify the persona/role of the AI)
			system_prompt = "You are a general AI assistant.",
		},
		{
			provider = "lmstudio",
			name = "ChatLMStudio",
			chat = true,
			command = false,
			-- string with model name or table with model name and parameters
			model = {
				model = "dummy",
				temperature = 0.97,
				top_p = 1,
				num_ctx = 8192,
			},
			-- system prompt (use this to specify the persona/role of the AI)
			system_prompt = "You are a general AI assistant.",
		},
		{
			provider = "openai",
			name = "CodeGPT4o",
			chat = false,
			command = true,
			-- string with model name or table with model name and parameters
			model = { model = "gpt-4o", temperature = 0.8, top_p = 1 },
			-- system prompt (use this to specify the persona/role of the AI)
			system_prompt = require'gp.defaults'.code_system_prompt,
		},
		{
			provider = "openai",
			name = "CodeGPT3-5",
			chat = false,
			command = true,
			-- string with model name or table with model name and parameters
			model = { model = "gpt-3.5-turbo", temperature = 0.8, top_p = 1 },
			-- system prompt (use this to specify the persona/role of the AI)
			system_prompt = require'gp.defaults'.code_system_prompt,
		},
		{
			provider = "copilot",
			name = "CodeCopilot",
			chat = false,
			command = true,
			-- string with the Copilot engine name or table with engine name and parameters if applicable
			model = { model = "gpt-4", temperature = 0.8, top_p = 1, n = 1 },
			-- system prompt (use this to specify the persona/role of the AI)
			system_prompt = require'gp.defaults'.code_system_prompt,
		},
		{
			provider = "googleai",
			name = "CodeGemini",
			chat = false,
			command = true,
			-- string with model name or table with model name and parameters
			model = { model = "gemini-pro", temperature = 0.8, top_p = 1 },
			system_prompt = require'gp.defaults'.code_system_prompt,
		},
		{
			provider = "pplx",
			name = "CodePerplexityMixtral",
			chat = false,
			command = true,
			-- string with model name or table with model name and parameters
			model = { model = "mixtral-8x7b-instruct", temperature = 0.8, top_p = 1 },
			system_prompt = require'gp.defaults'.code_system_prompt,
		},
		{
			provider = "anthropic",
			name = "CodeClaude-3-5-Sonnet",
			chat = false,
			command = true,
			-- string with model name or table with model name and parameters
			model = { model = "claude-3-5-sonnet-20240620", temperature = 0.8, top_p = 1 },
			system_prompt = require'gp.defaults'.code_system_prompt,
		},
		{
			provider = "anthropic",
			name = "CodeClaude-3-Haiku",
			chat = false,
			command = true,
			-- string with model name or table with model name and parameters
			model = { model = "claude-3-haiku-20240307", temperature = 0.8, top_p = 1 },
			system_prompt = require'gp.defaults'.code_system_prompt,
		},
		{
			provider = "ollama",
			name = "CodeOllamaLlama3",
			chat = false,
			command = true,
			-- string with the Copilot engine name or table with engine name and parameters if applicable
			model = {
				model = "llama3",
				temperature = 1.9,
				top_p = 1,
				num_ctx = 8192,
			},
			-- system prompt (use this to specify the persona/role of the AI)
			system_prompt = "You are an AI working as a code editor providing answers.\n\n"
				.. "Use 4 SPACES FOR INDENTATION.\n"
				.. "Please AVOID COMMENTARY OUTSIDE OF THE SNIPPET RESPONSE.\n"
				.. "START AND END YOUR ANSWER WITH:\n\n```",
		},
	},

	-- directory for storing chat files
	chat_dir = vim.fn.stdpath("data"):gsub("/$", "") .. "/gp/chats",
	-- chat user prompt prefix
	chat_user_prefix = "💬:",
	-- chat assistant prompt prefix (static string or a table {static, template})
	-- first string has to be static, second string can contain template {{agent}}
	-- just a static string is legacy and the [{{agent}}] element is added automatically
	-- if you really want just a static string, make it a table with one element { "🤖:" }
	chat_assistant_prefix = { "🤖:", "[{{agent}}]" },
	-- chat topic generation prompt
	chat_topic_gen_prompt = "Summarize the topic of our conversation above"
		.. " in two or three words. Respond only with those words.",
	-- chat topic model (string with model name or table with model name and parameters)
	-- explicitly confirm deletion of a chat file
	chat_confirm_delete = true,
	-- conceal model parameters in chat
	chat_conceal_model_params = true,
	-- local shortcuts bound to the chat buffer
	-- (be careful to choose something which will work across specified modes)
	chat_shortcut_respond = { modes = { "n", "i", "v", "x" }, shortcut = "<C-g><C-g>" },
	chat_shortcut_delete = { modes = { "n", "i", "v", "x" }, shortcut = "<C-g>d" },
	chat_shortcut_stop = { modes = { "n", "i", "v", "x" }, shortcut = "<C-g>s" },
	chat_shortcut_new = { modes = { "n", "i", "v", "x" }, shortcut = "<C-g>c" },
	-- default search term when using :GpChatFinder
	chat_finder_pattern = "topic ",
	-- if true, finished ChatResponder won't move the cursor to the end of the buffer
	chat_free_cursor = false,
	-- use prompt buftype for chats (:h prompt-buffer)
	chat_prompt_buf_type = false,

	-- how to display GpChatToggle or GpContext: popup / split / vsplit / tabnew
	toggle_target = "vsplit",

	-- styling for chatfinder
	-- border can be "single", "double", "rounded", "solid", "shadow", "none"
	style_chat_finder_border = "single",
	-- margins are number of characters or lines
	style_chat_finder_margin_bottom = 8,
	style_chat_finder_margin_left = 1,
	style_chat_finder_margin_right = 2,
	style_chat_finder_margin_top = 2,
	-- how wide should the preview be, number between 0.0 and 1.0
	style_chat_finder_preview_ratio = 0.5,

	-- styling for popup
	-- border can be "single", "double", "rounded", "solid", "shadow", "none"
	style_popup_border = "single",
	-- margins are number of characters or lines
	style_popup_margin_bottom = 8,
	style_popup_margin_left = 1,
	style_popup_margin_right = 2,
	style_popup_margin_top = 2,
	style_popup_max_width = 160,

	-- command config and templates below are used by commands like GpRewrite, GpEnew, etc.
	-- command prompt prefix for asking user for input (supports {{agent}} template variable)
	command_prompt_prefix_template = "🤖 {{agent}} ~ ",
	-- auto select command response (easier chaining of commands)
	-- if false it also frees up the buffer cursor for further editing elsewhere
	command_auto_select_response = true,

	-- templates
	template_selection = "I have the following from {{filename}}:"
		.. "\n\n```{{filetype}}\n{{selection}}\n```\n\n{{command}}",
	template_rewrite = "I have the following from {{filename}}:"
		.. "\n\n```{{filetype}}\n{{selection}}\n```\n\n{{command}}"
		.. "\n\nRespond exclusively with the snippet that should replace the selection above.",
	template_append = "I have the following from {{filename}}:"
		.. "\n\n```{{filetype}}\n{{selection}}\n```\n\n{{command}}"
		.. "\n\nRespond exclusively with the snippet that should be appended after the selection above.",
	template_prepend = "I have the following from {{filename}}:"
		.. "\n\n```{{filetype}}\n{{selection}}\n```\n\n{{command}}"
		.. "\n\nRespond exclusively with the snippet that should be prepended before the selection above.",
	template_command = "{{command}}",

	-- https://platform.openai.com/docs/guides/speech-to-text/quickstart
	-- Whisper costs $0.006 / minute (rounded to the nearest second)
	-- by eliminating silence and speeding up the tempo of the recording
	-- we can reduce the cost by 50% or more and get the results faster

	-- OpenAI audio/transcriptions api endpoint to transcribe audio to text
	whisper_api_endpoint = "https://api.openai.com/v1/audio/transcriptions",
	-- directory for storing whisper files
	whisper_dir = (os.getenv("TMPDIR") or os.getenv("TEMP") or "/tmp") .. "/gp_whisper",
	-- multiplier of RMS level dB for threshold used by sox to detect silence vs speech
	-- decibels are negative, the recording is normalized to -3dB =>
	-- increase this number to pick up more (weaker) sounds as possible speech
	-- decrease this number to pick up only louder sounds as possible speech
	-- you can disable silence trimming by setting this a very high number (like 1000.0)
	whisper_silence = "1.75",
	-- whisper tempo (1.0 is normal speed)
	whisper_tempo = "1.75",
	-- The language of the input audio, in ISO-639-1 format.
	whisper_language = "en",
	-- command to use for recording can be nil (unset) for automatic selection
	-- string ("sox", "arecord", "ffmpeg") or table with command and arguments:
	-- sox is the most universal, but can have start/end cropping issues caused by latency
	-- arecord is linux only, but has no cropping issues and is faster
	-- ffmpeg in the default configuration is macos only, but can be used on any platform
	-- (see https://trac.ffmpeg.org/wiki/Capture/Desktop for more info)
	-- below is the default configuration for all three commands:
	-- whisper_rec_cmd = {"sox", "-c", "1", "--buffer", "32", "-d", "rec.wav", "trim", "0", "60:00"},
	-- whisper_rec_cmd = {"arecord", "-c", "1", "-f", "S16_LE", "-r", "48000", "-d", "3600", "rec.wav"},
	-- whisper_rec_cmd = {"ffmpeg", "-y", "-f", "avfoundation", "-i", ":0", "-t", "3600", "rec.wav"},
	whisper_rec_cmd = nil,

	-- image generation settings
	-- image prompt prefix for asking user for input (supports {{agent}} template variable)
	image_prompt_prefix_template = "🖌️ {{agent}} ~ ",
	-- image prompt prefix for asking location to save the image
	image_prompt_save = "🖌️💾 ~ ",
	-- default folder for saving images
	image_dir = (os.getenv("TMPDIR") or os.getenv("TEMP") or "/tmp") .. "/gp_images",
	-- default image agents (model + settings)
	-- to remove some default agent completely set it like:
	-- image_agents = {  { name = "DALL-E-3-1024x1792-vivid", disable = true, }, ... },
	image_agents = {
		{
			name = "ExampleDisabledAgent",
			disable = true,
		},
		{
			name = "DALL-E-3-1024x1024-vivid",
			model = "dall-e-3",
			quality = "standard",
			style = "vivid",
			size = "1024x1024",
		},
		{
			name = "DALL-E-3-1792x1024-vivid",
			model = "dall-e-3",
			quality = "standard",
			style = "vivid",
			size = "1792x1024",
		},
		{
			name = "DALL-E-3-1024x1792-vivid",
			model = "dall-e-3",
			quality = "standard",
			style = "vivid",
			size = "1024x1792",
		},
		{
			name = "DALL-E-3-1024x1024-natural",
			model = "dall-e-3",
			quality = "standard",
			style = "natural",
			size = "1024x1024",
		},
		{
			name = "DALL-E-3-1792x1024-natural",
			model = "dall-e-3",
			quality = "standard",
			style = "natural",
			size = "1792x1024",
		},
		{
			name = "DALL-E-3-1024x1792-natural",
			model = "dall-e-3",
			quality = "standard",
			style = "natural",
			size = "1024x1792",
		},
		{
			name = "DALL-E-3-1024x1024-vivid-hd",
			model = "dall-e-3",
			quality = "hd",
			style = "vivid",
			size = "1024x1024",
		},
		{
			name = "DALL-E-3-1792x1024-vivid-hd",
			model = "dall-e-3",
			quality = "hd",
			style = "vivid",
			size = "1792x1024",
		},
		{
			name = "DALL-E-3-1024x1792-vivid-hd",
			model = "dall-e-3",
			quality = "hd",
			style = "vivid",
			size = "1024x1792",
		},
		{
			name = "DALL-E-3-1024x1024-natural-hd",
			model = "dall-e-3",
			quality = "hd",
			style = "natural",
			size = "1024x1024",
		},
		{
			name = "DALL-E-3-1792x1024-natural-hd",
			model = "dall-e-3",
			quality = "hd",
			style = "natural",
			size = "1792x1024",
		},
		{
			name = "DALL-E-3-1024x1792-natural-hd",
			model = "dall-e-3",
			quality = "hd",
			style = "natural",
			size = "1024x1792",
		},
	},

	-- example hook functions (see Extend functionality section in the README)
	hooks = {
		InspectPlugin = function(plugin, params)
			local bufnr = vim.api.nvim_create_buf(false, true)
			local copy = vim.deepcopy(plugin)
			local key = copy.config.openai_api_key or ""
			copy.config.openai_api_key = key:sub(1, 3) .. string.rep("*", #key - 6) .. key:sub(-3)
			for provider, _ in pairs(copy.providers) do
				local s = copy.providers[provider].secret
				if s and type(s) == "string" then
					copy.providers[provider].secret = s:sub(1, 3) .. string.rep("*", #s - 6) .. s:sub(-3)
				end
			end
			local plugin_info = string.format("Plugin structure:\n%s", vim.inspect(copy))
			local params_info = string.format("Command params:\n%s", vim.inspect(params))
			local lines = vim.split(plugin_info .. "\n" .. params_info, "\n")
			vim.api.nvim_buf_set_lines(bufnr, 0, -1, false, lines)
			vim.api.nvim_win_set_buf(0, bufnr)
		end,

		-- GpImplement rewrites the provided selection/range based on comments in it
		Implement = function(gp, params)
			local template = "Having following from {{filename}}:\n\n"
				.. "```{{filetype}}\n{{selection}}\n```\n\n"
				.. "Please rewrite this according to the contained instructions."
				.. "\n\nRespond exclusively with the snippet that should replace the selection above."

			local agent = gp.get_command_agent()
			gp.info("Implementing selection with agent: " .. agent.name)

			gp.Prompt(
				params,
				gp.Target.rewrite,
				agent,
				template,
				nil, -- command will run directly without any prompting for user input
				nil -- no predefined instructions (e.g. speech-to-text from Whisper)
			)
		end,

		-- your own functions can go here, see README for more examples like
		-- :GpExplain, :GpUnitTests.., :GpTranslator etc.

		-- -- example of making :%GpChatNew a dedicated command which
		-- -- opens new chat with the entire current buffer as a context
		-- BufferChatNew = function(gp, _)
		-- 	-- call GpChatNew command in range mode on whole buffer
		-- 	vim.api.nvim_command("%" .. gp.config.cmd_prefix .. "ChatNew")
		-- end,

		-- -- example of adding command which opens new chat dedicated for translation
		-- Translator = function(gp, params)
		-- 	local chat_system_prompt = "You are a Translator, please translate between English and Chinese."
		-- 	gp.cmd.ChatNew(params, chat_system_prompt)
		--
		-- 	-- -- you can also create a chat with a specific fixed agent like this:
		-- 	-- local agent = gp.get_chat_agent("ChatGPT4o")
		-- 	-- gp.cmd.ChatNew(params, chat_system_prompt, agent)
		-- end,

		-- -- example of adding command which writes unit tests for the selected code
		-- UnitTests = function(gp, params)
		-- 	local template = "I have the following code from {{filename}}:\n\n"
		-- 		.. "```{{filetype}}\n{{selection}}\n```\n\n"
		-- 		.. "Please respond by writing table driven unit tests for the code above."
		-- 	local agent = gp.get_command_agent()
		-- 	gp.Prompt(params, gp.Target.enew, agent, template)
		-- end,

		-- -- example of adding command which explains the selected code
		-- Explain = function(gp, params)
		-- 	local template = "I have the following code from {{filename}}:\n\n"
		-- 		.. "```{{filetype}}\n{{selection}}\n```\n\n"
		-- 		.. "Please respond by explaining the code above."
		-- 	local agent = gp.get_chat_agent()
		-- 	gp.Prompt(params, gp.Target.popup, agent, template)
		-- end,
	},
}

return config<|MERGE_RESOLUTION|>--- conflicted
+++ resolved
@@ -17,13 +17,6 @@
 	-- openai_api_key: "sk-...",
 	-- openai_api_key = os.getenv("env_name.."),
 	openai_api_key = os.getenv("OPENAI_API_KEY"),
-<<<<<<< HEAD
-	-- api endpoint (you can change this to azure endpoint)
-	openai_api_endpoint = "https://api.openai.com/v1/chat/completions",
-	-- api endpoint to transcribe audio to text
-	openai_transcriptions_api_endpoint = "https://api.openai.com/v1/audio/transcriptions",
-	-- openai_api_endpoint = "https://$URL.openai.azure.com/openai/deployments/{{model}}/chat/completions?api-version=2023-03-15-preview",
-=======
 
 	-- at least one working provider is required
 	-- to disable a provider set it to empty table like openai = {}
@@ -77,7 +70,6 @@
 		},
 	},
 
->>>>>>> 92b4b831
 	-- prefix for all commands
 	cmd_prefix = "Gp",
 	-- optional curl parameters (for proxy, etc.)
